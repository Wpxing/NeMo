# Copyright (c) 2019 NVIDIA Corporation
import collections
import json
import os
from typing import Any, Dict, List, Optional, Union

import pandas as pd

import nemo
from nemo.collections.asr.parts import manifest, parsers

logging = nemo.logging


class _Collection(collections.UserList):
    """List of parsed and preprocessed data."""

    OUTPUT_TYPE = None  # Single element output type.


class Text(_Collection):
    """Simple list of preprocessed text entries, result in list of tokens."""

    OUTPUT_TYPE = collections.namedtuple('TextEntity', 'tokens')

    def __init__(self, texts: List[str], parser: parsers.CharParser):
        """Instantiates text manifest and do the preprocessing step.

        Args:
            texts: List of raw texts strings.
            parser: Instance of `CharParser` to convert string to tokens.
        """

        data, output_type = [], self.OUTPUT_TYPE
        for text in texts:
            tokens = parser(text)

            if tokens is None:
                logging.warning("Fail to parse '%s' text line.", text)
                continue

            data.append(output_type(tokens))

        super().__init__(data)


class FromFileText(Text):
    """Another form of texts manifest with reading from file."""

    def __init__(self, file: str, parser: parsers.CharParser):
        """Instantiates text manifest and do the preprocessing step.

        Args:
            file: File path to read from.
            parser: Instance of `CharParser` to convert string to tokens.
        """

        texts = self.__parse_texts(file)

        super().__init__(texts, parser)

    @staticmethod
    def __parse_texts(file: str) -> List[str]:
        if not os.path.exists(file):
            raise ValueError('Provided texts file does not exists!')

        _, ext = os.path.splitext(file)
        if ext == '.csv':
            texts = pd.read_csv(file)['transcript'].tolist()
        elif ext == '.json':  # Not really a correct json.
            texts = list(item['text'] for item in manifest.item_iter(file))
        else:
            with open(file, 'r') as f:
                texts = f.readlines()

        return texts


class AudioText(_Collection):
    """List of audio-transcript text correspondence with preprocessing."""

    OUTPUT_TYPE = collections.namedtuple(typename='AudioTextEntity', field_names='audio_file duration text_tokens',)

    def __init__(
        self,
        audio_files: List[str],
        durations: List[float],
        texts: List[str],
        parser: parsers.CharParser,
        min_duration: Optional[float] = None,
        max_duration: Optional[float] = None,
        max_number: Optional[int] = None,
        do_sort_by_duration: bool = False,
    ):
        """Instantiates audio-text manifest with filters and preprocessing.

        Args:
            audio_files: List of audio files.
            durations: List of float durations.
            texts: List of raw text transcripts.
            parser: Instance of `CharParser` to convert string to tokens.
            min_duration: Minimum duration to keep entry with (default: None).
            max_duration: Maximum duration to keep entry with (default: None).
            max_number: Maximum number of samples to collect.
            do_sort_by_duration: True if sort samples list by duration.
        """

        output_type = self.OUTPUT_TYPE
        data, duration_filtered, num_filtered, total_duration = [], 0.0, 0, 0.0
        for audio_file, duration, text in zip(audio_files, durations, texts):
            # Duration filters.
            if min_duration is not None and duration < min_duration:
                duration_filtered += duration
                num_filtered += 1
                continue

            if max_duration is not None and duration > max_duration:
                duration_filtered += duration
                num_filtered += 1
                continue

            text_tokens = parser(text)
            if text_tokens is None:
                duration_filtered += duration
                num_filtered += 1
                continue

            total_duration += duration
            data.append(output_type(audio_file, duration, text_tokens))

            # Max number of entities filter.
            if len(data) == max_number:
                break

        if do_sort_by_duration:
            data.sort(key=lambda entity: entity.duration)

        logging.info("Dataset loaded with %d files totalling %.2f hours", len(data), total_duration / 3600)
        logging.info("%d files were filtered totalling %.2f hours", num_filtered, duration_filtered / 3600)

        super().__init__(data)


class ASRAudioText(AudioText):
    """`AudioText` collector from asr structured json files."""

    def __init__(self, manifests_files: Union[str, List[str]], *args, **kwargs):
        """Parse lists of audio files, durations and transcripts texts.

        Args:
            manifests_files: Either single string file or list of such -
                manifests to yield items from.
            *args: Args to pass to `AudioText` constructor.
            **kwargs: Kwargs to pass to `AudioText` constructor.
        """

        audio_files, durations, texts = [], [], []
        for item in manifest.item_iter(manifests_files):
            audio_files.append(item['audio_file'])
            durations.append(item['duration'])
            texts.append(item['text'])

        super().__init__(audio_files, durations, texts, *args, **kwargs)


class SpeechLabel(_Collection):
    """List of audio-label correspondence with preprocessing."""

    OUTPUT_TYPE = collections.namedtuple(typename='SpeechLabelEntity', field_names='audio_file duration label offset',)

    def __init__(
        self,
        audio_files: List[str],
        durations: List[float],
        labels: List[Union[int, str]],
        offsets: List[Optional[float]],
        min_duration: Optional[float] = None,
        max_duration: Optional[float] = None,
        max_number: Optional[int] = None,
        do_sort_by_duration: bool = False,
    ):
        """Instantiates audio-label manifest with filters and preprocessing.

        Args:
            audio_files: List of audio files.
            durations: List of float durations.
            labels: List of labels.
            offsets: List of offsets or None.
            min_duration: Minimum duration to keep entry with (default: None).
            max_duration: Maximum duration to keep entry with (default: None).
            max_number: Maximum number of samples to collect.
            do_sort_by_duration: True if sort samples list by duration.
        """

        output_type = self.OUTPUT_TYPE
        data, duration_filtered = [], 0.0
<<<<<<< HEAD
        pre_commands=set()
        for audio_file, duration, command in zip(audio_files, durations, labels):
=======
        for audio_file, duration, command, offset in zip(audio_files, durations, labels, offsets):
>>>>>>> b9dc863d
            # Duration filters.
            if min_duration is not None and duration < min_duration:
                duration_filtered += duration
                continue

            if max_duration is not None and duration > max_duration:
                duration_filtered += duration
                continue

            data.append(output_type(audio_file, duration, command, offset))

            # Max number of entities filter.
            if len(data) == max_number:
                break

        if do_sort_by_duration:
            data.sort(key=lambda entity: entity.duration)

        logging.info(
            "Filtered duration for loading collection is %f.", duration_filtered,
        )
        self.uniq_labels = sorted(set(map(lambda x:x.label,data)))
        
        logging.info("# {} files loaded accounting to # {} labels".format(len(data),len(self.uniq_labels)))

        super().__init__(data)


class ASRSpeechLabel(SpeechLabel):
    """`SpeechLabel` collector from structured json files."""

    def __init__(self, manifests_files: Union[str, List[str]], *args, **kwargs):
        """Parse lists of audio files, durations and transcripts texts.

        Args:
            manifests_files: Either single string file or list of such -
                manifests to yield items from.
            *args: Args to pass to `SpeechLabel` constructor.
            **kwargs: Kwargs to pass to `SpeechLabel` constructor.
        """
        audio_files, durations, labels, offsets = [], [], [], []

        for item in manifest.item_iter(manifests_files, parse_func=self.__parse_item):
            audio_files.append(item['audio_file'])
            durations.append(item['duration'])
            labels.append(item['label'])
            offsets.append(item['offset'])

        super().__init__(audio_files, durations, labels, offsets, *args, **kwargs)

    def __parse_item(self, line: str, manifest_file: str) -> Dict[str, Any]:
        item = json.loads(line)

        # Audio file
        if 'audio_filename' in item:
            item['audio_file'] = item.pop('audio_filename')
        elif 'audio_filepath' in item:
            item['audio_file'] = item.pop('audio_filepath')
        else:
            raise ValueError(
                f"Manifest file has invalid json line " f"structure: {line} without proper audio file key."
            )
        item['audio_file'] = os.path.expanduser(item['audio_file'])

        # Duration.
        if 'duration' not in item:
            raise ValueError(f"Manifest file has invalid json line " f"structure: {line} without proper duration key.")

        # Label.
        if 'command' in item:
            item['label'] = item.pop('command')
        elif 'target' in item:
            item['label'] = item.pop('target')
        elif 'label' in item:
            pass
        else:
            raise ValueError(f"Manifest file has invalid json line " f"structure: {line} without proper label key.")

        item = dict(
            audio_file=item['audio_file'],
            duration=item['duration'],
            label=item['label'],
            offset=item.get('offset', None),
        )

        return item<|MERGE_RESOLUTION|>--- conflicted
+++ resolved
@@ -194,12 +194,7 @@
 
         output_type = self.OUTPUT_TYPE
         data, duration_filtered = [], 0.0
-<<<<<<< HEAD
-        pre_commands=set()
-        for audio_file, duration, command in zip(audio_files, durations, labels):
-=======
         for audio_file, duration, command, offset in zip(audio_files, durations, labels, offsets):
->>>>>>> b9dc863d
             # Duration filters.
             if min_duration is not None and duration < min_duration:
                 duration_filtered += duration
