# Copyright (c) 2019, NVIDIA CORPORATION. All rights reserved.
#
# Licensed under the Apache License, Version 2.0 (the "License");
# you may not use this file except in compliance with the License.
# You may obtain a copy of the License at
#
#     http://www.apache.org/licenses/LICENSE-2.0
#
# Unless required by applicable law or agreed to in writing, software
# distributed under the License is distributed on an "AS IS" BASIS,
# WITHOUT WARRANTIES OR CONDITIONS OF ANY KIND, either express or implied.
# See the License for the specific language governing permissions and
# limitations under the License.
# =============================================================================
"""This package contains Neural Modules responsible for ASR data layers."""

import copy
from functools import partial
from typing import Any, Dict, List, Optional, Union

import torch

import nemo
from .parts.dataset import AudioDataset, AudioLabelDataset, KaldiFeatureDataset, TranscriptDataset, seq_collate_fn, fixed_seq_collate_fn
from .parts.features import WaveformFeaturizer
from .parts.perturb import AudioAugmentor, perturbation_types
from nemo.backends.pytorch import DataLayerNM
from nemo.core import DeviceType
from nemo.core.neural_types import *
from nemo.utils.decorators import add_port_docs
from nemo.utils.misc import pad_to

__all__ = [
    'AudioToTextDataLayer',
    'KaldiFeatureDataLayer',
    'TranscriptDataLayer',
    'AudioToLabelDataLayer',
]

logging = nemo.logging


def _process_augmentations(augmenter) -> AudioAugmentor:
    """Process list of online data augmentations.

    Accepts either an AudioAugmentor object with pre-defined augmentations,
    or a dictionary that points to augmentations that have been defined.

    If a dictionary is passed, must follow the below structure:
    Dict[str, Dict[str, Any]]: Which refers to a dictionary of string
    names for augmentations, defined in `asr/parts/perturb.py`.

    The inner dictionary may contain key-value arguments of the specific
    augmentation, along with an essential key `prob`. `prob` declares the
    probability of the augmentation being applied, and must be a float
    value in the range [0, 1].

    # Example in YAML config file

    Augmentations are generally applied only during training, so we can add
    these augmentations to our yaml config file, and modify the behaviour
    for training and evaluation.

    ```yaml
    AudioToSpeechLabelDataLayer:
        ...  # Parameters shared between train and evaluation time
        train:
            augmentor:
                shift:
                    prob: 0.5
                    min_shift_ms: -5.0
                    max_shift_ms: 5.0
                white_noise:
                    prob: 1.0
                    min_level: -90
                    max_level: -46
                ...
        eval:
            ...
    ```

    Then in the training script,

    ```python
    import copy
    from ruamel.yaml import YAML

    yaml = YAML(typ="safe")
    with open(model_config) as f:
        params = yaml.load(f)

    # Train Config for Data Loader
    train_dl_params = copy.deepcopy(params["AudioToTextDataLayer"])
    train_dl_params.update(params["AudioToTextDataLayer"]["train"])
    del train_dl_params["train"]
    del train_dl_params["eval"]

    data_layer_train = nemo_asr.AudioToTextDataLayer(
        ...,
        **train_dl_params,
    )

    # Evaluation Config for Data Loader
    eval_dl_params = copy.deepcopy(params["AudioToTextDataLayer"])
    eval_dl_params.update(params["AudioToTextDataLayer"]["eval"])
    del eval_dl_params["train"]
    del eval_dl_params["eval"]

    data_layer_eval = nemo_asr.AudioToTextDataLayer(
        ...,
        **eval_dl_params,
    )
    ```

    # Registering your own Augmentations

    To register custom augmentations to obtain the above convenience of
    the declaring the augmentations in YAML, you can put additional keys in
    `perturbation_types` dictionary as follows.

    ```python
    from nemo.collections.asr.parts import perturb

    # Define your own perturbation here
    class CustomPerturbation(perturb.Perturbation):
        ...

    perturb.register_perturbation(name_of_perturbation, CustomPerturbation)
    ```

    Args:
        augmenter: AudioAugmentor object or
            dictionary of str -> kwargs (dict) which is parsed and used
            to initialize an AudioAugmentor.
            Note: It is crucial that each individual augmentation has
            a keyword `prob`, that defines a float probability in the
            the range [0, 1] of this augmentation being applied.
            If this keyword is not present, then the augmentation is
            disabled and a warning is logged.

    Returns: AudioAugmentor object
    """
    if isinstance(augmenter, AudioAugmentor):
        return augmenter

    if not type(augmenter) == dict:
        raise ValueError("Cannot parse augmenter. Must be a dict or an AudioAugmentor object ")

    augmenter = copy.deepcopy(augmenter)

    augmentations = []
    for augment_name, augment_kwargs in augmenter.items():
        prob = augment_kwargs.get('prob', None)

        if prob is None:
            raise KeyError(
                f'Augmentation "{augment_name}" will not be applied as '
                f'keyword argument "prob" was not defined for this augmentation.'
            )

        else:
            _ = augment_kwargs.pop('prob')

            if prob < 0.0 or prob > 1.0:
                raise ValueError("`prob` must be a float value between 0 and 1.")

            try:
                augmentation = perturbation_types[augment_name](**augment_kwargs)
                augmentations.append([prob, augmentation])
            except KeyError:
                raise KeyError(f"Invalid perturbation name. Allowed values : {perturbation_types.keys()}")

    augmenter = AudioAugmentor(perturbations=augmentations)
    return augmenter


class AudioToTextDataLayer(DataLayerNM):
    """Data Layer for general ASR tasks.

    Module which reads ASR labeled data. It accepts comma-separated
    JSON manifest files describing the correspondence between wav audio files
    and their transcripts. JSON files should be of the following format::

        {"audio_filepath": path_to_wav_0, "duration": time_in_sec_0, "text": \
transcript_0}
        ...
        {"audio_filepath": path_to_wav_n, "duration": time_in_sec_n, "text": \
transcript_n}

    Args:
        manifest_filepath (str): Dataset parameter.
            Path to JSON containing data.
        labels (list): Dataset parameter.
            List of characters that can be output by the ASR model.
            For Jasper, this is the 28 character set {a-z '}. The CTC blank
            symbol is automatically added later for models using ctc.
        batch_size (int): batch size
        sample_rate (int): Target sampling rate for data. Audio files will be
            resampled to sample_rate if it is not already.
            Defaults to 16000.
        int_values (bool): Bool indicating whether the audio file is saved as
            int data or float data.
            Defaults to False.
        eos_id (id): Dataset parameter.
            End of string symbol id used for seq2seq models.
            Defaults to None.
        min_duration (float): Dataset parameter.
            All training files which have a duration less than min_duration
            are dropped. Note: Duration is read from the manifest JSON.
            Defaults to 0.1.
        max_duration (float): Dataset parameter.
            All training files which have a duration more than max_duration
            are dropped. Note: Duration is read from the manifest JSON.
            Defaults to None.
        normalize_transcripts (bool): Dataset parameter.
            Whether to use automatic text cleaning.
            It is highly recommended to manually clean text for best results.
            Defaults to True.
        trim_silence (bool): Whether to use trim silence from beginning and end
            of audio signal using librosa.effects.trim().
            Defaults to False.
        load_audio (bool): Dataset parameter.
            Controls whether the dataloader loads the audio signal and
            transcript or just the transcript.
            Defaults to True.
        drop_last (bool): See PyTorch DataLoader.
            Defaults to False.
        shuffle (bool): See PyTorch DataLoader.
            Defaults to True.
        num_workers (int): See PyTorch DataLoader.
            Defaults to 0.
        perturb_config (dict): Currently disabled.
        augmentor (AudioAugmentor or dict): Optional AudioAugmentor or
            dictionary of str -> kwargs (dict) which is parsed and used
            to initialize an AudioAugmentor.
            Note: It is crucial that each individual augmentation has
            a keyword `prob`, that defines a float probability in the
            the range [0, 1] of this augmentation being applied.
            If this keyword is not present, then the augmentation is
            disabled and a warning is logged.
    """

    @property
    @add_port_docs()
    def output_ports(self):
        """Returns definitions of module output ports.
        """
        return {
            # 'audio_signal': NeuralType({0: AxisType(BatchTag), 1: AxisType(TimeTag)}),
            # 'a_sig_length': NeuralType({0: AxisType(BatchTag)}),
            # 'transcripts': NeuralType({0: AxisType(BatchTag), 1: AxisType(TimeTag)}),
            # 'transcript_length': NeuralType({0: AxisType(BatchTag)}),
            'audio_signal': NeuralType(
                ('B', 'T'),
                AudioSignal(freq=self._sample_rate)
                if self is not None and self._sample_rate is not None
                else AudioSignal(),
            ),
            'a_sig_length': NeuralType(tuple('B'), LengthsType()),
            'transcripts': NeuralType(('B', 'T'), LabelsType()),
            'transcript_length': NeuralType(tuple('B'), LengthsType()),
        }

    def __init__(
        self,
        manifest_filepath,
        labels,
        batch_size,
        sample_rate=16000,
        int_values=False,
        bos_id=None,
        eos_id=None,
        pad_id=None,
        min_duration=0.1,
        max_duration=None,
        normalize_transcripts=True,
        trim_silence=False,
        load_audio=True,
        drop_last=False,
        shuffle=True,
        num_workers=0,
        augmentor: Optional[Union[AudioAugmentor, Dict[str, Dict[str, Any]]]] = None,
    ):
        super().__init__()
        self._sample_rate = sample_rate

        if augmentor is not None:
            augmentor = _process_augmentations(augmentor)

        self._featurizer = WaveformFeaturizer(
            sample_rate=self._sample_rate, int_values=int_values, augmentor=augmentor
        )

        # Set up dataset
        dataset_params = {
            'manifest_filepath': manifest_filepath,
            'labels': labels,
            'featurizer': self._featurizer,
            'max_duration': max_duration,
            'min_duration': min_duration,
            'normalize': normalize_transcripts,
            'trim': trim_silence,
            'bos_id': bos_id,
            'eos_id': eos_id,
            'load_audio': load_audio,
        }
        self._dataset = AudioDataset(**dataset_params)
        self._batch_size = batch_size

        # Set up data loader
        if self._placement == DeviceType.AllGpu:
            logging.info("Parallelizing Datalayer.")
            sampler = torch.utils.data.distributed.DistributedSampler(self._dataset)
        else:
            sampler = None

        if batch_size == -1:
            batch_size = len(self._dataset)

        pad_id = 0 if pad_id is None else pad_id
        self._dataloader = torch.utils.data.DataLoader(
            dataset=self._dataset,
            batch_size=batch_size,
            collate_fn=partial(seq_collate_fn, token_pad_value=pad_id),
            drop_last=drop_last,
            shuffle=shuffle if sampler is None else False,
            sampler=sampler,
            num_workers=num_workers,
        )

    def __len__(self):
        return len(self._dataset)

    @property
    def dataset(self):
        return None

    @property
    def data_iterator(self):
        return self._dataloader


class KaldiFeatureDataLayer(DataLayerNM):
    """Data layer for reading generic Kaldi-formatted data.

    Module that reads ASR labeled data that is in a Kaldi-compatible format.
    It assumes that you have a directory that contains:

    - feats.scp: A mapping from utterance IDs to .ark files that
            contains the corresponding MFCC (or other format) data
    - text: A mapping from utterance IDs to transcripts
    - utt2dur (optional): A mapping from utterance IDs to audio durations,
            needed if you want to filter based on duration

    Args:
        kaldi_dir (str): Directory that contains the above files.
        labels (list): List of characters that can be output by the ASR model,
            e.g. {a-z '} for Jasper. The CTC blank symbol is automatically
            added later for models using CTC.
        batch_size (int): batch size
        eos_id (str): End of string symbol used for seq2seq models.
            Defaults to None.
        min_duration (float): All training files which have a duration less
            than min_duration are dropped. Can't be used if the `utt2dur` file
            does not exist. Defaults to None.
        max_duration (float): All training files which have a duration more
            than max_duration are dropped. Can't be used if the `utt2dur` file
            does not exist. Defaults to None.
        normalize_transcripts (bool): Whether to use automatic text cleaning.
            It is highly recommended to manually clean text for best results.
            Defaults to True.
        drop_last (bool): See PyTorch DataLoader. Defaults to False.
        shuffle (bool): See PyTorch DataLoader. Defaults to True.
        num_workers (int): See PyTorch DataLoader. Defaults to 0.
    """

    @property
    @add_port_docs()
    def output_ports(self):
        """Returns definitions of module output ports.


        """
        return {
            # 'processed_signal': NeuralType(
            #    {0: AxisType(BatchTag), 1: AxisType(SpectrogramSignalTag), 2: AxisType(ProcessedTimeTag),}
            # ),
            # 'processed_length': NeuralType({0: AxisType(BatchTag)}),
            # 'transcripts': NeuralType({0: AxisType(BatchTag), 1: AxisType(TimeTag)}),
            # 'transcript_length': NeuralType({0: AxisType(BatchTag)}),
            'processed_signal': NeuralType(('B', 'D', 'T'), SpectrogramType()),
            'transcripts': NeuralType(('B', 'T'), ChannelType()),
            'transcript_length': NeuralType(tuple('B'), LengthsType()),
        }

    def __init__(
        self,
        kaldi_dir,
        labels,
        batch_size,
        min_duration=None,
        max_duration=None,
        normalize_transcripts=True,
        drop_last=False,
        shuffle=True,
        num_workers=0,
    ):
        super().__init__()

        # Set up dataset
        dataset_params = {
            "kaldi_dir": kaldi_dir,
            "labels": labels,
            "min_duration": min_duration,
            "max_duration": max_duration,
            "normalize": normalize_transcripts,
        }
        self._dataset = KaldiFeatureDataset(**dataset_params)

        # Set up data loader
        if self._placement == DeviceType.AllGpu:
            logging.info("Parallelizing DATALAYER")
            sampler = torch.utils.data.distributed.DistributedSampler(self._dataset)
        else:
            sampler = None

        self._dataloader = torch.utils.data.DataLoader(
            dataset=self._dataset,
            batch_size=batch_size,
            collate_fn=self._collate_fn,
            drop_last=drop_last,
            shuffle=shuffle if sampler is None else False,
            sampler=sampler,
            num_workers=num_workers,
        )

    @staticmethod
    def _collate_fn(batch):
        """Collate batch of (features, feature len, tokens, tokens len).
        Kaldi generally uses MFCC (and PLP) features.

        Args:
            batch: A batch of elements, where each element is a tuple of
                features, feature length, tokens, and token
                length for a single sample.

        Returns:
            The same batch, with the features and token length padded
            to the maximum of the batch.
        """
        # Find max lengths of features and tokens in the batch
        _, feat_lens, _, token_lens = zip(*batch)
        max_feat_len = max(feat_lens).item()
        max_tokens_len = max(token_lens).item()

        # Pad features and tokens to max
        features, tokens = [], []
        for feat, feat_len, tkns, tkns_len in batch:
            feat_len = feat_len.item()
            if feat_len < max_feat_len:
                pad = [0, max_feat_len - feat_len]
                feat = torch.nn.functional.pad(feat, pad)
            features.append(feat)

            tkns_len = tkns_len.item()
            if tkns_len < max_tokens_len:
                pad = [0, max_tokens_len - tkns_len]
                tkns = torch.nn.functional.pad(tkns, pad)
            tokens.append(tkns)

        features = torch.stack(features)
        feature_lens = torch.stack(feat_lens)
        tokens = torch.stack(tokens)
        token_lens = torch.stack(token_lens)

        return features, feature_lens, tokens, token_lens

    def __len__(self):
        return len(self._dataset)

    @property
    def dataset(self):
        return None

    @property
    def data_iterator(self):
        return self._dataloader


class TranscriptDataLayer(DataLayerNM):
    """A simple Neural Module for loading textual transcript data.
    The path, labels, and eos_id arguments are dataset parameters.

    Args:
        pad_id (int): Label position of padding symbol
        batch_size (int): Size of batches to generate in data loader
        drop_last (bool): Whether we drop last (possibly) incomplete batch.
            Defaults to False.
        num_workers (int): Number of processes to work on data loading (0 for
            just main process).
            Defaults to 0.
    """

    @property
    @add_port_docs()
    def output_ports(self):
        """Returns definitions of module output ports.

        texts:
            0: AxisType(BatchTag)

            1: AxisType(TimeTag)

        texts_length:
            0: AxisType(BatchTag)

        """
        return {
            # 'texts': NeuralType({0: AxisType(BatchTag), 1: AxisType(TimeTag)}),
            # 'texts_length': NeuralType({0: AxisType(BatchTag)}),
            'texts': NeuralType(('B', 'T'), LabelsType()),
            'texts_length': NeuralType(tuple('B'), LengthsType()),
        }

    def __init__(
        self,
        path,
        labels,
        batch_size,
        bos_id=None,
        eos_id=None,
        pad_id=None,
        drop_last=False,
        num_workers=0,
        shuffle=True,
    ):
        super().__init__()

        # Set up dataset
        dataset_params = {
            'path': path,
            'labels': labels,
            'bos_id': bos_id,
            'eos_id': eos_id,
        }

        self._dataset = TranscriptDataset(**dataset_params)

        # Set up data loader
        if self._placement == DeviceType.AllGpu:
            sampler = torch.utils.data.distributed.DistributedSampler(self._dataset)
        else:
            sampler = None

        pad_id = 0 if pad_id is None else pad_id

        # noinspection PyTypeChecker
        self._dataloader = torch.utils.data.DataLoader(
            dataset=self._dataset,
            batch_size=batch_size,
            collate_fn=partial(self._collate_fn, pad_id=pad_id, pad8=True),
            drop_last=drop_last,
            shuffle=shuffle if sampler is None else False,
            sampler=sampler,
            num_workers=num_workers,
        )

    @staticmethod
    def _collate_fn(batch, pad_id, pad8=False):
        texts_list, texts_len = zip(*batch)
        max_len = max(texts_len)
        if pad8:
            max_len = pad_to(max_len, 8)

        texts = torch.empty(len(texts_list), max_len, dtype=torch.long)
        texts.fill_(pad_id)

        for i, s in enumerate(texts_list):
            texts[i].narrow(0, 0, s.size(0)).copy_(s)

        if len(texts.shape) != 2:
            raise ValueError(f"Texts in collate function have shape {texts.shape}," f" should have 2 dimensions.")

        return texts, torch.stack(texts_len)

    def __len__(self):
        return len(self._dataset)

    @property
    def dataset(self):
        return None

    @property
    def data_iterator(self):
        return self._dataloader


# Ported from https://github.com/NVIDIA/OpenSeq2Seq/blob/master/open_seq2seq/data/speech2text/speech_commands.py
class AudioToLabelDataLayer(DataLayerNM):
    """Data Layer for general speech classification.

    Module which reads speech recognition with target label. It accepts comma-separated
    JSON manifest files describing the correspondence between wav audio files
    and their target labels. JSON files should be of the following format::

        {"audio_filepath": path_to_wav_0, "duration": time_in_sec_0, "label": \
target_label_0, "offset": offset_in_sec_0}
        ...
        {"audio_filepath": path_to_wav_n, "duration": time_in_sec_n, "label": \
target_label_n, "offset": offset_in_sec_n}

    Args:
        manifest_filepath (str): Dataset parameter.
            Path to JSON containing data.
        labels (list): Dataset parameter.
            List of target classes that can be output by the speech recognition model.
        batch_size (int): batch size
        sample_rate (int): Target sampling rate for data. Audio files will be
            resampled to sample_rate if it is not already.
            Defaults to 16000.
        int_values (bool): Bool indicating whether the audio file is saved as
            int data or float data.
            Defaults to False.
        min_duration (float): Dataset parameter.
            All training files which have a duration less than min_duration
            are dropped. Note: Duration is read from the manifest JSON.
            Defaults to 0.1.
        max_duration (float): Dataset parameter.
            All training files which have a duration more than max_duration
            are dropped. Note: Duration is read from the manifest JSON.
            Defaults to None.
        trim_silence (bool): Whether to use trim silence from beginning and end
            of audio signal using librosa.effects.trim().
            Defaults to False.
        load_audio (bool): Dataset parameter.
            Controls whether the dataloader loads the audio signal and
            transcript or just the transcript.
            Defaults to True.
        drop_last (bool): See PyTorch DataLoader.
            Defaults to False.
        shuffle (bool): See PyTorch DataLoader.
            Defaults to True.
        num_workers (int): See PyTorch DataLoader.
            Defaults to 0.
        augmenter (AudioAugmentor or dict): Optional AudioAugmentor or
            dictionary of str -> kwargs (dict) which is parsed and used
            to initialize an AudioAugmentor.
            Note: It is crucial that each individual augmentation has
            a keyword `prob`, that defines a float probability in the
            the range [0, 1] of this augmentation being applied.
            If this keyword is not present, then the augmentation is
            disabled and a warning is logged.
        time_length (int): max seconds to consider in a batch
    """

    @property
    def output_ports(self):
        """Returns definitions of module output ports.
        """
        return {
            'audio_signal': NeuralType(('B', 'T'), AudioSignal(freq=self._sample_rate)),
            'a_sig_length': NeuralType(tuple('B'), LengthsType()),
            'label': NeuralType(tuple('B'), LabelsType()),
            'label_length': NeuralType(tuple('B'), LengthsType()),
        }

    def __init__(
        self,
        *,
        manifest_filepath: str,
        labels: List[str],
        batch_size: int,
        sample_rate: int = 16000,
        int_values: bool = False,
        num_workers: int = 0,
        shuffle: bool = True,
        min_duration: Optional[float] = 0.1,
        max_duration: Optional[float] = None,
        trim_silence: bool = False,
        drop_last: bool = False,
        load_audio: bool = True,
        augmentor: Optional[Union[AudioAugmentor, Dict[str, Dict[str, Any]]]] = None,
<<<<<<< HEAD
        time_length: int = 8
=======
>>>>>>> fa1d350d
    ):
        super(AudioToLabelDataLayer, self).__init__()

        self._manifest_filepath = manifest_filepath
        self._labels = labels
        self._sample_rate = sample_rate

        if augmentor is not None:
<<<<<<< HEAD
            if isinstance(augmentor, AudioAugmentor):
                pass
            elif isinstance(augmentor, dict):
                augmentor = self._process_augmentations(augmentor)
            else:
                raise ValueError("Cannot parse augmentor provided !")
=======
            augmentor = _process_augmentations(augmentor)
>>>>>>> fa1d350d

        self._featurizer = WaveformFeaturizer(sample_rate=sample_rate, int_values=int_values, augmentor=augmentor)

        dataset_params = {
            'manifest_filepath': manifest_filepath,
            'labels': labels,
            'featurizer': self._featurizer,
            'max_duration': max_duration,
            'min_duration': min_duration,
            'trim': trim_silence,
            'load_audio': load_audio,
        }
        self._dataset = AudioLabelDataset(**dataset_params)
        self.num_classes = self._dataset.num_commands
        logging.info("# of classes :{}".format(self.num_classes))
        self.labels = self._dataset.labels

        # Set up data loader
        if self._placement == DeviceType.AllGpu:
            logging.info("Parallelizing Datalayer.")
            sampler = torch.utils.data.distributed.DistributedSampler(self._dataset)
        else:
            sampler = None

        self._dataloader = torch.utils.data.DataLoader(
            dataset=self._dataset,
            batch_size=batch_size,
            # collate_fn=partial(seq_collate_fn, token_pad_value=0),
            collate_fn=partial(fixed_seq_collate_fn, fixed_length=time_length*self._sample_rate),
            drop_last=drop_last,
            shuffle=shuffle if sampler is None else False,
            sampler=sampler,
            num_workers=num_workers,
        )

    def __len__(self):
        return len(self._dataset)

<<<<<<< HEAD
    def _process_augmentations(self, augmentor) -> AudioAugmentor:
        augmentations = []
        augmentor = copy.deepcopy(augmentor)
        for augment_name, augment_kwargs in augmentor.items():
            prob = augment_kwargs.get('prob', None)

            if prob is None:
                logging.error(
                    f'Augmentation "{augment_name}" will not be applied as '
                    f'keyword argument "prob" was not defined for this augmentation.'
                )

            else:
                _ = augment_kwargs.pop('prob')

                try:
                    augmentation = perturbation_types[augment_name](**augment_kwargs)
                    augmentations.append([prob, augmentation])
                except KeyError:
                    logging.error(f"Invalid perturbation name. Allowed values : {perturbation_types.keys()}")

        augmentor = AudioAugmentor(perturbations=augmentations)
        return augmentor

=======
>>>>>>> fa1d350d
    @property
    def dataset(self):
        return None

    @property
    def data_iterator(self):
        return self._dataloader<|MERGE_RESOLUTION|>--- conflicted
+++ resolved
@@ -680,10 +680,7 @@
         drop_last: bool = False,
         load_audio: bool = True,
         augmentor: Optional[Union[AudioAugmentor, Dict[str, Dict[str, Any]]]] = None,
-<<<<<<< HEAD
         time_length: int = 8
-=======
->>>>>>> fa1d350d
     ):
         super(AudioToLabelDataLayer, self).__init__()
 
@@ -692,16 +689,13 @@
         self._sample_rate = sample_rate
 
         if augmentor is not None:
-<<<<<<< HEAD
             if isinstance(augmentor, AudioAugmentor):
                 pass
             elif isinstance(augmentor, dict):
                 augmentor = self._process_augmentations(augmentor)
             else:
                 raise ValueError("Cannot parse augmentor provided !")
-=======
             augmentor = _process_augmentations(augmentor)
->>>>>>> fa1d350d
 
         self._featurizer = WaveformFeaturizer(sample_rate=sample_rate, int_values=int_values, augmentor=augmentor)
 
@@ -740,7 +734,6 @@
     def __len__(self):
         return len(self._dataset)
 
-<<<<<<< HEAD
     def _process_augmentations(self, augmentor) -> AudioAugmentor:
         augmentations = []
         augmentor = copy.deepcopy(augmentor)
@@ -765,8 +758,6 @@
         augmentor = AudioAugmentor(perturbations=augmentations)
         return augmentor
 
-=======
->>>>>>> fa1d350d
     @property
     def dataset(self):
         return None
